[package]
name = "lunatic-runtime"
version = "0.13.2"
authors = ["Bernard Kolobara <bernard@lunatic.solutions>"]
edition = "2018"
description = "An actor platform built on WebAssembly"
homepage = "https://lunatic.solutions"
repository = "https://github.com/lunatic-solutions/lunatic"
categories = ["wasm"]
license = "Apache-2.0/MIT"
readme = "README.md"
default-run = "lunatic"

[lib]
name = "lunatic_runtime"
path = "src/lib.rs"

[[bin]]
name = "lunatic"
path = "src/main.rs"

[[bin]]
name = "cargo-lunatic"
path = "src/cargo_lunatic.rs"

[features]
default = ["metrics"]
metrics = [
    "lunatic-process-api/metrics",
    "lunatic-process/metrics",
    "lunatic-registry-api/metrics",
    "lunatic-timer-api/metrics",
    "dep:lunatic-metrics-api",
]
prometheus = ["dep:metrics-exporter-prometheus", "metrics"]

[dependencies]
hash-map-id = { workspace = true }
lunatic-control = { workspace = true }
lunatic-control-axum = { workspace = true }
lunatic-distributed = { workspace = true }
lunatic-distributed-api = { workspace = true }
lunatic-error-api = { workspace = true }
lunatic-messaging-api = { workspace = true }
lunatic-networking-api = { workspace = true }
lunatic-process = { workspace = true }
lunatic-process-api = { workspace = true }
lunatic-registry-api = { workspace = true }
lunatic-stdout-capture = { workspace = true }
lunatic-timer-api = { workspace = true }
lunatic-version-api = { workspace = true }
lunatic-metrics-api = { workspace = true, optional = true }
lunatic-wasi-api = { workspace = true }
lunatic-trap-api = { workspace = true }
lunatic-sqlite-api = { workspace = true }

anyhow = { workspace = true }
async-ctrlc = "1.2.0"
clap = { version = "4.0", features = ["cargo", "derive"] }
dashmap = { workspace = true }
dirs = "4.0.0"
env_logger = "0.9"
log = { workspace = true }
metrics-exporter-prometheus = { version = "0.11.0", optional = true }
regex = "1.7"
reqwest = { workspace = true }
serde = { workspace = true, features = ["derive"] }
serde_json = "1.0.89"
tokio = { workspace = true, features = ["macros", "rt-multi-thread", "net"] }
toml = "0.5"
url = "2.2.2"
url_serde = "0.2.0"
uuid = { workspace = true }
wasmtime = { workspace = true }
wasmtime-wasi = { workspace = true }

[dev-dependencies]
criterion = { version = "0.4", features = ["async_tokio"] }
tokio = { workspace = true, features = ["rt-multi-thread"] }
wat = "1.0"

[[bench]]
harness = false
name = "benchmark"

[workspace]
members = [
    "crates/hash-map-id",
    "crates/lunatic-common-api",
    "crates/lunatic-control",
    "crates/lunatic-control-axum",
    # "crates/lunatic-control-submillisecond",
    "crates/lunatic-distributed-api",
    "crates/lunatic-distributed",
    "crates/lunatic-error-api",
    "crates/lunatic-messaging-api",
    "crates/lunatic-process-api",
    "crates/lunatic-process",
    "crates/lunatic-registry-api",
    "crates/lunatic-stdout-capture",
    "crates/lunatic-timer-api",
    "crates/lunatic-version-api",
    "crates/lunatic-wasi-api",
    "crates/lunatic-trap-api",
    "crates/lunatic-sqlite-api",
]

[workspace.dependencies]
hash-map-id = { path = "crates/hash-map-id", version = "0.13" }
lunatic-common-api = { path = "crates/lunatic-common-api", version = "0.13" }
lunatic-control = { path = "crates/lunatic-control", version = "0.13" }
lunatic-control-axum = { path = "crates/lunatic-control-axum", version = "0.13" }
lunatic-control-submillisecond = { path = "crates/lunatic-control-submillisecond", version = "0.13" }
lunatic-distributed = { path = "crates/lunatic-distributed", version = "0.13" }
lunatic-distributed-api = { path = "crates/lunatic-distributed-api", version = "0.13" }
lunatic-error-api = { path = "crates/lunatic-error-api", version = "0.13" }
lunatic-messaging-api = { path = "crates/lunatic-messaging-api", version = "0.13" }
lunatic-metrics-api = { path = "crates/lunatic-metrics-api", version = "0.13" }
lunatic-networking-api = { path = "crates/lunatic-networking-api", version = "0.13" }
lunatic-process = { path = "crates/lunatic-process", version = "0.13" }
lunatic-process-api = { path = "crates/lunatic-process-api", version = "0.13" }
lunatic-registry-api = { path = "crates/lunatic-registry-api", version = "0.13" }
lunatic-sqlite-api = { path = "crates/lunatic-sqlite-api", version = "0.13" }
lunatic-stdout-capture = { path = "crates/lunatic-stdout-capture", version = "0.13" }
lunatic-timer-api = { path = "crates/lunatic-timer-api", version = "0.13" }
lunatic-trap-api = { path = "crates/lunatic-trap-api", version = "0.13" }
lunatic-version-api = { path = "crates/lunatic-version-api", version = "0.13" }
lunatic-wasi-api = { path = "crates/lunatic-wasi-api", version = "0.13" }

anyhow = "1.0"
bincode = "1.3"
dashmap = "5.4"
log = "0.4"
metrics = "0.20.1"
reqwest = {version = "0.11", features = ["cookies", "multipart"]}
rustls-pemfile = "1.0"
serde = "1.0"
tokio = "1.28"
uuid = { version = "1.1", features = ["v4"] }
<<<<<<< HEAD
wasi-common = "6"
wasmtime = "6"
wasmtime-wasi = "6"
wiggle = "6"
dirs = "4.0.0"
=======
wasi-common = "8"
wasmtime = "8"
wasmtime-wasi = "8"
wiggle = "8"

[workspace.metadata.git-cliff.changelog]
header = """
# Lunatic Changelog

"""

body = """
{% if version %}\
    ## [{{ version | trim_start_matches(pat="v") }}]

    Released {{ timestamp | date(format="%Y-%m-%d") }}.
{% else %}\
    ## [unreleased]
{% endif %}\
{% for group, commits in commits | group_by(attribute="group") %}
    ### {{ group | upper_first }}
    {% for commit in commits %}
        - {% if commit.breaking %}[**breaking**] {% endif %}{{ commit.message | upper_first }} [`{{ commit.id | truncate(length=7, end="") }}`](https://github.com/lunatic-solutions/lunatic/commit/{{ commit.id | urlencode }})\
    {% endfor %}
{% endfor %}\n
"""

footer = ""
>>>>>>> 18188756
<|MERGE_RESOLUTION|>--- conflicted
+++ resolved
@@ -137,13 +137,6 @@
 serde = "1.0"
 tokio = "1.28"
 uuid = { version = "1.1", features = ["v4"] }
-<<<<<<< HEAD
-wasi-common = "6"
-wasmtime = "6"
-wasmtime-wasi = "6"
-wiggle = "6"
-dirs = "4.0.0"
-=======
 wasi-common = "8"
 wasmtime = "8"
 wasmtime-wasi = "8"
@@ -171,5 +164,4 @@
 {% endfor %}\n
 """
 
-footer = ""
->>>>>>> 18188756
+footer = ""