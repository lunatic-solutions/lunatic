[package]
name = "lunatic-runtime"
version = "0.12.0"
authors = ["Bernard Kolobara <bernard@lunatic.solutions>"]
edition = "2018"
description = "An actor platform built on WebAssembly"
homepage = "https://lunatic.solutions"
repository = "https://github.com/lunatic-solutions/lunatic"
categories = ["wasm"]
license = "Apache-2.0/MIT"
readme = "README.md"
default-run = "lunatic"

[lib]
name = "lunatic_runtime"
path = "src/lib.rs"

[[bin]]
name = "lunatic"
path = "src/main.rs"

[[bin]]
name = "cargo-lunatic"
path = "src/cargo_lunatic.rs"

[features]
default = ["metrics"]
metrics = [
    "lunatic-process-api/metrics",
    "lunatic-process/metrics",
    "lunatic-registry-api/metrics",
    "lunatic-timer-api/metrics",
    "dep:lunatic-metrics-api",
]
prometheus = ["dep:metrics-exporter-prometheus", "metrics"]

[dependencies]
hash-map-id = { workspace = true }
lunatic-control = { workspace = true }
lunatic-control-axum = { workspace = true }
lunatic-distributed = { workspace = true }
lunatic-distributed-api = { workspace = true }
lunatic-error-api = { workspace = true }
lunatic-messaging-api = { workspace = true }
lunatic-networking-api = { workspace = true }
lunatic-process = { workspace = true }
lunatic-process-api = { workspace = true }
lunatic-registry-api = { workspace = true }
lunatic-stdout-capture = { workspace = true }
lunatic-timer-api = { workspace = true }
lunatic-version-api = { workspace = true }
lunatic-metrics-api = { workspace = true, optional = true }
lunatic-wasi-api = { workspace = true }
lunatic-trap-api = { workspace = true }
lunatic-sqlite-api = { workspace = true }

anyhow = { workspace = true }
async-ctrlc = "1.2.0"
clap = { version = "4.0", features = ["cargo", "derive"] }
dashmap = { workspace = true }
dirs = "4.0.0"
env_logger = "0.9"
log = { workspace = true }
metrics-exporter-prometheus = { version = "0.11.0", optional = true }
regex = "1.7"
reqwest = { workspace = true }
serde = { workspace = true, features = ["derive"] }
serde_json = "1.0.89"
tokio = { workspace = true, features = ["macros", "rt-multi-thread", "net"] }
toml = "0.5"
url = "2.2.2"
url_serde = "0.2.0"
uuid = { workspace = true }
wasmtime = { workspace = true }
wasmtime-wasi = { workspace = true }

[dev-dependencies]
criterion = { version = "0.4", features = ["async_tokio"] }
tokio = { workspace = true, features = ["rt-multi-thread"] }
wat = "1.0"

[[bench]]
harness = false
name = "benchmark"

[workspace]
members = [
    "crates/hash-map-id",
    "crates/lunatic-common-api",
    "crates/lunatic-control",
    "crates/lunatic-control-axum",
    # "crates/lunatic-control-submillisecond",
    "crates/lunatic-distributed-api",
    "crates/lunatic-distributed",
    "crates/lunatic-error-api",
    "crates/lunatic-messaging-api",
    "crates/lunatic-process-api",
    "crates/lunatic-process",
    "crates/lunatic-registry-api",
    "crates/lunatic-stdout-capture",
    "crates/lunatic-timer-api",
    "crates/lunatic-version-api",
    "crates/lunatic-wasi-api",
    "crates/lunatic-trap-api",
    "crates/lunatic-sqlite-api",
]

[workspace.dependencies]
hash-map-id = { path = "crates/hash-map-id", version = "0.12" }
lunatic-common-api = { path = "crates/lunatic-common-api", version = "0.13" }
lunatic-control = { path = "crates/lunatic-control", version = "0.12" }
lunatic-control-axum = { path = "crates/lunatic-control-axum", version = "0.12" }
lunatic-control-submillisecond = { path = "crates/lunatic-control-submillisecond", version = "0.12" }
lunatic-distributed = { path = "crates/lunatic-distributed", version = "0.12" }
lunatic-distributed-api = { path = "crates/lunatic-distributed-api", version = "0.12" }
lunatic-error-api = { path = "crates/lunatic-error-api", version = "0.13" }
lunatic-messaging-api = { path = "crates/lunatic-messaging-api", version = "0.12" }
lunatic-metrics-api = { path = "crates/lunatic-metrics-api", version = "0.12" }
lunatic-networking-api = { path = "crates/lunatic-networking-api", version = "0.13" }
lunatic-process = { path = "crates/lunatic-process", version = "0.13" }
lunatic-process-api = { path = "crates/lunatic-process-api", version = "0.13" }
lunatic-registry-api = { path = "crates/lunatic-registry-api", version = "0.12" }
lunatic-sqlite-api = { path = "crates/lunatic-sqlite-api", version = "0.13" }
lunatic-stdout-capture = { path = "crates/lunatic-stdout-capture", version = "0.13" }
lunatic-timer-api = { path = "crates/lunatic-timer-api", version = "0.12" }
lunatic-trap-api = { path = "crates/lunatic-trap-api", version = "0.12" }
lunatic-version-api = { path = "crates/lunatic-version-api", version = "0.12" }
lunatic-wasi-api = { path = "crates/lunatic-wasi-api", version = "0.13" }

anyhow = "1.0"
bincode = "1.3"
dashmap = "5.4"
log = "0.4"
metrics = "0.20.1"
reqwest = {version = "0.11", features = ["cookies", "multipart"]}
rustls-pemfile = "1.0"
serde = "1.0"
tokio = "1.20"
<<<<<<< HEAD
uuid = {version = "1.1", features = ["v4"]}
wasi-common = "5"
wasmtime = "5"
wasmtime-wasi = "5"
wiggle = "5"
dirs = "4.0.0"
=======
uuid = { version = "1.1", features = ["v4"] }
wasi-common = "6"
wasmtime = "6"
wasmtime-wasi = "6"
wiggle = "6"
>>>>>>> 52ffbdb1
<|MERGE_RESOLUTION|>--- conflicted
+++ resolved
@@ -136,17 +136,9 @@
 rustls-pemfile = "1.0"
 serde = "1.0"
 tokio = "1.20"
-<<<<<<< HEAD
-uuid = {version = "1.1", features = ["v4"]}
-wasi-common = "5"
-wasmtime = "5"
-wasmtime-wasi = "5"
-wiggle = "5"
-dirs = "4.0.0"
-=======
 uuid = { version = "1.1", features = ["v4"] }
 wasi-common = "6"
 wasmtime = "6"
 wasmtime-wasi = "6"
 wiggle = "6"
->>>>>>> 52ffbdb1
+dirs = "4.0.0"