[package]
name = "lunatic-runtime"
version = "0.12.0"
authors = ["Bernard Kolobara <bernard@lunatic.solutions>"]
edition = "2018"
description = "An actor platform built on WebAssembly"
homepage = "https://lunatic.solutions"
repository = "https://github.com/lunatic-solutions/lunatic"
categories = ["wasm"]
license = "Apache-2.0/MIT"
readme = "README.md"

[lib]
name = "lunatic_runtime"
path = "src/lib.rs"

[[bin]]
name = "lunatic"
path = "src/main.rs"

[[bin]]
name = "cargo-lunatic"
path = "src/cargo_lunatic.rs"

[features]
default = ["metrics"]
metrics = [
    "lunatic-process-api/metrics",
    "lunatic-process/metrics",
    "lunatic-registry-api/metrics",
    "lunatic-timer-api/metrics",
    "dep:lunatic-metrics-api",
]
prometheus = ["dep:metrics-exporter-prometheus", "metrics"]

[dependencies]
hash-map-id = { workspace = true }
lunatic-distributed = { workspace = true }
lunatic-distributed-api = { workspace = true }
lunatic-error-api = { workspace = true }
lunatic-messaging-api = { workspace = true }
lunatic-networking-api = { workspace = true }
lunatic-process = { workspace = true }
lunatic-process-api = { workspace = true }
lunatic-registry-api = { workspace = true }
lunatic-stdout-capture = { workspace = true }
lunatic-timer-api = { workspace = true }
lunatic-version-api = { workspace = true }
lunatic-metrics-api = { workspace = true, optional = true }
lunatic-wasi-api = { workspace = true }

anyhow = { workspace = true }
clap = { version = "4.0", features = ["cargo", "derive"] }
<<<<<<< HEAD
dashmap = { workspace = true }
=======
lazy_static = "1.4"
tokio = { version = "1.20", features = [
    "macros",
    "rt-multi-thread",
    "net",
    "time",
] }
wasmtime = "2.0"
wasmtime-runtime = "2.0"
wasmtime-wasi = "2.0"
wasi-common = "2.0"
wasmparser = "0.94"
>>>>>>> 3eeb9d66
env_logger = "0.9"
log = { workspace = true }
metrics-exporter-prometheus = { version = "0.11.0", optional = true }
regex = "1.5"
serde = { workspace = true, features = ["derive"] }
tokio = { workspace = true, features = ["macros", "rt-multi-thread", "net"] }
uuid = { version = "1.1", features = ["v4"] }
wasmtime = { workspace = true }
wasmtime-wasi = { workspace = true }

[dev-dependencies]
criterion = { version = "0.4", features = ["async_tokio"] }
tokio = { workspace = true, features = ["rt-multi-thread"] }
wat = "1.0"

[[bench]]
name = "benchmark"
harness = false

[workspace]
members = [
    "crates/hash-map-id",
    "crates/lunatic-common-api",
    "crates/lunatic-distributed-api",
    "crates/lunatic-distributed",
    "crates/lunatic-error-api",
    "crates/lunatic-messaging-api",
    "crates/lunatic-process-api",
    "crates/lunatic-process",
    "crates/lunatic-registry-api",
    "crates/lunatic-stdout-capture",
    "crates/lunatic-timer-api",
    "crates/lunatic-version-api",
    "crates/lunatic-wasi-api",
]

[workspace.dependencies]
hash-map-id = { path = "crates/hash-map-id", version = "0.12" }
lunatic-common-api = { path = "crates/lunatic-common-api", version = "0.12" }
lunatic-distributed = { path = "crates/lunatic-distributed", version = "0.12" }
lunatic-distributed-api = { path = "crates/lunatic-distributed-api", version = "0.12" }
lunatic-error-api = { path = "crates/lunatic-error-api", version = "0.12" }
lunatic-messaging-api = { path = "crates/lunatic-messaging-api", version = "0.12" }
lunatic-networking-api = { path = "crates/lunatic-networking-api", version = "0.12" }
lunatic-process = { path = "crates/lunatic-process", version = "0.12" }
lunatic-process-api = { path = "crates/lunatic-process-api", version = "0.12" }
lunatic-registry-api = { path = "crates/lunatic-registry-api", version = "0.12" }
lunatic-stdout-capture = { path = "crates/lunatic-stdout-capture", version = "0.12" }
lunatic-timer-api = { path = "crates/lunatic-timer-api", version = "0.12" }
lunatic-version-api = { path = "crates/lunatic-version-api", version = "0.12" }
lunatic-metrics-api = { path = "crates/lunatic-metrics-api", version = "0.12" }
lunatic-wasi-api = { path = "crates/lunatic-wasi-api", version = "0.12" }

anyhow = "1.0"
dashmap = "5.4"
log = "0.4"
metrics = "0.20.1"
rustls-pemfile = "1.0"
serde = "1.0"
tokio = "1.20"
wasmtime = "3.0"
wasmtime-wasi = "3.0"
wasi-common = "3"
wiggle = "3"<|MERGE_RESOLUTION|>--- conflicted
+++ resolved
@@ -51,22 +51,7 @@
 
 anyhow = { workspace = true }
 clap = { version = "4.0", features = ["cargo", "derive"] }
-<<<<<<< HEAD
 dashmap = { workspace = true }
-=======
-lazy_static = "1.4"
-tokio = { version = "1.20", features = [
-    "macros",
-    "rt-multi-thread",
-    "net",
-    "time",
-] }
-wasmtime = "2.0"
-wasmtime-runtime = "2.0"
-wasmtime-wasi = "2.0"
-wasi-common = "2.0"
-wasmparser = "0.94"
->>>>>>> 3eeb9d66
 env_logger = "0.9"
 log = { workspace = true }
 metrics-exporter-prometheus = { version = "0.11.0", optional = true }
@@ -128,6 +113,7 @@
 serde = "1.0"
 tokio = "1.20"
 wasmtime = "3.0"
-wasmtime-wasi = "3.0"
-wasi-common = "3"
-wiggle = "3"+wasmtime-runtime = "3.0.1"
+wasmtime-wasi = "3.0.1"
+wasi-common = "3.0.1"
+wiggle = "3.0.1"