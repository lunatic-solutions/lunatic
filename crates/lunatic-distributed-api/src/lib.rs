--- conflicted
+++ resolved
@@ -6,15 +6,11 @@
     distributed::message::{ClientError, Spawn, Val},
     DistributedCtx,
 };
-<<<<<<< HEAD
 use lunatic_error_api::ErrorCtx;
-use lunatic_process::message::{DataMessage, Message};
-=======
 use lunatic_process::{
     env::Environment,
     message::{DataMessage, Message},
 };
->>>>>>> 17d2a988
 use lunatic_process_api::ProcessCtx;
 use tokio::time::timeout;
 use wasmtime::{Caller, Linker, ResourceLimiter, Trap};
@@ -22,12 +18,8 @@
 // Register the lunatic distributed APIs to the linker
 pub fn register<T, E>(linker: &mut Linker<T>) -> Result<()>
 where
-<<<<<<< HEAD
-    T: DistributedCtx + ProcessCtx<T> + ErrorCtx + Send + ResourceLimiter + 'static,
-=======
-    T: DistributedCtx<E> + ProcessCtx<T> + Send + ResourceLimiter + 'static,
+    T: DistributedCtx<E> + ProcessCtx<T> + Send + ResourceLimiter + ErrorCtx + 'static,
     E: Environment + 'static,
->>>>>>> 17d2a988
     for<'a> &'a T: Send,
 {
     linker.func_wrap("lunatic::distributed", "nodes_count", nodes_count)?;
@@ -122,12 +114,8 @@
     id_ptr: u32,
 ) -> Box<dyn Future<Output = Result<u32, Trap>> + Send + '_>
 where
-<<<<<<< HEAD
-    T: DistributedCtx + ResourceLimiter + ErrorCtx + Send + 'static,
-=======
-    T: DistributedCtx<E> + ResourceLimiter + Send + 'static,
-    E: Environment,
->>>>>>> 17d2a988
+    T: DistributedCtx<E> + ResourceLimiter + Send + ErrorCtx + 'static,
+    E: Environment,
     for<'a> &'a T: Send,
 {
     Box::new(async move {
@@ -244,12 +232,8 @@
     process_id: u64,
 ) -> Box<dyn Future<Output = Result<u32, Trap>> + Send + '_>
 where
-<<<<<<< HEAD
-    T: DistributedCtx + ProcessCtx<T> + ErrorCtx + Send + 'static,
-=======
-    T: DistributedCtx<E> + ProcessCtx<T> + Send + 'static,
-    E: Environment,
->>>>>>> 17d2a988
+    T: DistributedCtx<E> + ProcessCtx<T> + Send + ErrorCtx + 'static,
+    E: Environment,
     for<'a> &'a T: Send,
 {
     Box::new(async move {
