--- conflicted
+++ resolved
@@ -99,15 +99,14 @@
         self.environment_id
     }
 
-<<<<<<< HEAD
+    async fn can_spawn_next_process(&self) -> Result<Option<()>> {
+        // Don't impose any limits to process spawning
+        Ok(None)
+    }
+
     fn kill_process(&self, id: u64) {
         self.send(id, Signal::Kill);
         self.remove_process(id);
-=======
-    async fn can_spawn_next_process(&self) -> Result<Option<()>> {
-        // Don't impose any limits to process spawning
-        Ok(None)
->>>>>>> 960e53f6
     }
 }
 
