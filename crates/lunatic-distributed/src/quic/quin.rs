--- conflicted
+++ resolved
@@ -3,16 +3,8 @@
 use anyhow::{anyhow, Result};
 use bytes::Bytes;
 use futures_util::StreamExt;
-<<<<<<< HEAD
-use lunatic_process::state::ProcessState;
+use lunatic_process::{env::Environment, state::ProcessState};
 use quinn::{ClientConfig, Connecting, Endpoint, Incoming, NewConnection, ServerConfig};
-=======
-use lunatic_process::{env::Environment, state::ProcessState};
-use quinn::{
-    ClientConfig, Connecting, Endpoint, Incoming, NewConnection, RecvStream, SendStream,
-    ServerConfig,
-};
->>>>>>> 17d2a988
 use rustls_pemfile::Item;
 use wasmtime::ResourceLimiter;
 
@@ -193,19 +185,13 @@
     Ok(())
 }
 
-<<<<<<< HEAD
-async fn handle_quic_stream_node<T>(
-    ctx: distributed::server::ServerCtx<T>,
+async fn handle_quic_stream_node<T, E>(
+    ctx: distributed::server::ServerCtx<T, E>,
     mut send: SendStream,
     mut recv: RecvStream,
 ) where
-    T: ProcessState + ResourceLimiter + DistributedCtx + Send + 'static,
-=======
-async fn handle_quic_stream_node<T, E>(ctx: distributed::server::ServerCtx<T, E>, conn: Connection)
-where
     T: ProcessState + ResourceLimiter + DistributedCtx<E> + Send + 'static,
     E: Environment + 'static,
->>>>>>> 17d2a988
 {
     while let Ok(bytes) = recv.receive().await {
         if let Ok((msg_id, request)) =
