use std::{collections::HashSet, net::SocketAddr, sync::Arc, time::Duration};

use anyhow::{anyhow, Result};
use bytes::Bytes;
use dashmap::DashMap;
use lunatic_process::{env::Environment, state::ProcessState};
use quinn::{ClientConfig, Connecting, Connection, ConnectionError, Endpoint, ServerConfig};
use rustls::server::AllowAnyAuthenticatedClient;
use rustls_pemfile::Item;
use wasmtime::ResourceLimiter;
use x509_parser::{der_parser::oid, oid_registry::asn1_rs::Utf8String, prelude::FromDer};

<<<<<<< HEAD
use crate::{distributed, CertAttrs, DistributedCtx};

pub struct SendStream {
    pub stream: quinn::SendStream,
}

impl SendStream {
    pub async fn send(&mut self, data: &mut [Bytes]) -> Result<()> {
        self.stream.write_all_chunks(data).await?;
        Ok(())
    }
}

pub struct RecvStream {
    pub stream: quinn::RecvStream,
}

impl RecvStream {
    pub async fn receive(&mut self) -> Result<Bytes> {
        let mut size = [0u8; 4];
        self.stream.read_exact(&mut size).await?;
        let size = u32::from_le_bytes(size);
        let mut buffer = vec![0u8; size as usize];
        self.stream.read_exact(&mut buffer).await?;
        Ok(buffer.into())
    }

    pub fn id(&self) -> quinn::StreamId {
        self.stream.id()
    }
}
=======
use crate::{
    distributed::{self},
    DistributedCtx,
};
>>>>>>> 81dd26fd

#[derive(Clone)]
pub struct Client {
    inner: Endpoint,
}

impl Client {
    pub async fn _connect(&self, addr: SocketAddr, name: &str) -> Result<quinn::Connection> {
        Ok(self.inner.connect(addr, name)?.await?)
    }

    pub async fn try_connect(
        &self,
        addr: SocketAddr,
        name: &str,
        retry: u32,
    ) -> Result<quinn::Connection> {
        for try_num in 1..(retry + 1) {
            match self._connect(addr, name).await {
                Ok(conn) => return Ok(conn),
                Err(e) => {
                    log::error!("Error connecting to {name} at {addr}, try {try_num}. Error: {e}")
                }
            }
            tokio::time::sleep(Duration::from_secs(2)).await;
        }
        Err(anyhow!("Failed to connect to {name} at {addr}"))
    }
}

fn get_cert_attrs(conn: &Connection) -> Result<CertAttrs> {
    let peer_identity = match conn
        .peer_identity()
        .ok_or(anyhow!("Peer must provide an identity."))?
        .downcast::<Vec<rustls::Certificate>>()
    {
        Ok(certs) => Ok(certs),
        Err(_) => Err(anyhow!("Failed to downcast peer identity.")),
    }?;
    if peer_identity.len() != 1 {
        return Err(anyhow!("More than one identity certificate detected."));
    }
    let cert = peer_identity.get(0).unwrap();
    let (_rem, x509) = x509_parser::certificate::X509Certificate::from_der(&cert.0)?;
    let oid = oid!(2.5.29 .9);
    let ext = x509
        .get_extension_unique(&oid)?
        .ok_or_else(|| anyhow!("Missing critical Lunatic certificate extension."))?;
    let (_rem, value) = Utf8String::from_der(ext.value)?;
    Ok(serde_json::from_str(&value.string())?)
}

pub fn new_quic_client(ca_cert: &str, cert: &str, key: &str) -> Result<Client> {
    let mut ca_cert = ca_cert.as_bytes();
    let ca_cert = rustls_pemfile::read_one(&mut ca_cert)?.unwrap();
    let ca_cert = match ca_cert {
        Item::X509Certificate(ca_cert) => Ok(rustls::Certificate(ca_cert)),
        _ => Err(anyhow!("Not a valid certificate.")),
    }?;
    let mut roots = rustls::RootCertStore::empty();
    roots.add(&ca_cert)?;

    let mut cert = cert.as_bytes();
    let mut key = key.as_bytes();
    let pk = rustls_pemfile::read_one(&mut key)?.unwrap();
    let pk = match pk {
        Item::PKCS8Key(key) => Ok(rustls::PrivateKey(key)),
        _ => Err(anyhow!("Not a valid private key.")),
    }?;
    let cert = rustls_pemfile::read_one(&mut cert)?.unwrap();
    let cert = match cert {
        Item::X509Certificate(cert) => Ok(rustls::Certificate(cert)),
        _ => Err(anyhow!("Not a valid certificate")),
    }?;
    let cert = vec![cert];

    let client_crypto = rustls::ClientConfig::builder()
        .with_safe_defaults()
        .with_root_certificates(roots)
        .with_client_auth_cert(cert, pk)?;

    let client_config = ClientConfig::new(Arc::new(client_crypto));
    let mut endpoint = Endpoint::client("[::]:0".parse().unwrap())?;
    endpoint.set_default_client_config(client_config);
    Ok(Client { inner: endpoint })
}

pub fn new_quic_server(
    addr: SocketAddr,
    certs: Vec<String>,
    key: &str,
    ca_cert: &str,
) -> Result<Endpoint> {
    let mut ca_cert = ca_cert.as_bytes();
    let ca_cert = rustls_pemfile::read_one(&mut ca_cert)?.unwrap();
    let ca_cert = match ca_cert {
        Item::X509Certificate(ca_cert) => Ok(rustls::Certificate(ca_cert)),
        _ => Err(anyhow!("Not a valid certificate.")),
    }?;
    let mut roots = rustls::RootCertStore::empty();
    roots.add(&ca_cert)?;

    let mut key = key.as_bytes();
    let pk = rustls_pemfile::read_one(&mut key)?.unwrap();
    let pk = match pk {
        Item::PKCS8Key(key) => Ok(rustls::PrivateKey(key)),
        _ => Err(anyhow!("Not a valid private key.")),
    }?;

    let mut cert_chain = Vec::new();
    for cert in certs {
        let mut cert = cert.as_bytes();
        let cert = rustls_pemfile::read_one(&mut cert)?.unwrap();
        let cert = match cert {
            Item::X509Certificate(cert) => Ok(rustls::Certificate(cert)),
            _ => Err(anyhow!("Not a valid certificate")),
        }?;
        cert_chain.push(cert);
    }

    let server_crypto = rustls::ServerConfig::builder()
        .with_safe_defaults()
        .with_client_cert_verifier(Arc::new(AllowAnyAuthenticatedClient::new(roots)))
        .with_single_cert(cert_chain, pk)?;
    let mut server_config = ServerConfig::with_crypto(Arc::new(server_crypto));
    Arc::get_mut(&mut server_config.transport)
        .unwrap()
        .keep_alive_interval(Some(Duration::from_millis(100)));

    Ok(quinn::Endpoint::server(server_config, addr)?)
}

pub async fn handle_node_server<T, E>(
    quic_server: &mut Endpoint,
    ctx: distributed::server::ServerCtx<T, E>,
) -> Result<()>
where
    T: ProcessState + ResourceLimiter + DistributedCtx<E> + Send + Sync + 'static,
    E: Environment + 'static,
{
    while let Some(conn) = quic_server.accept().await {
        tokio::spawn(handle_quic_connection_node(ctx.clone(), conn));
    }
    Err(anyhow!("Node server exited"))
}

pub struct NodeEnvPermission(pub Option<HashSet<u64>>);

impl NodeEnvPermission {
    fn new(cert_attrs: CertAttrs) -> Self {
        let some_set: Option<HashSet<u64>> = if cert_attrs.is_privileged {
            None
        } else {
            Some(cert_attrs.allowed_envs.into_iter().collect())
        };
        Self(some_set)
    }
}

async fn handle_quic_connection_node<T, E>(
    ctx: distributed::server::ServerCtx<T, E>,
    conn: Connecting,
) -> Result<()>
where
    T: ProcessState + ResourceLimiter + DistributedCtx<E> + Send + Sync + 'static,
    E: Environment + 'static,
{
    log::info!("New node connection");
    let conn = conn.await?;
    let node_cert_attrs = get_cert_attrs(&conn)?;
    let node_permissions = Arc::new(NodeEnvPermission::new(node_cert_attrs));
    log::info!("Remote {} connected", conn.remote_address());
    loop {
        if let Some(reason) = conn.close_reason() {
            log::info!("Connection {} is closed: {reason}", conn.remote_address());
            break;
        }
        let stream = conn.accept_uni().await;
        log::info!("Stream from remote {} accepted", conn.remote_address());
        match stream {
<<<<<<< HEAD
            Ok((s, r)) => {
                let send = SendStream { stream: s };
                let recv = RecvStream { stream: r };
                tokio::spawn(handle_quic_stream_node(
                    ctx.clone(),
                    send,
                    recv,
                    node_permissions.clone(),
                ));
=======
            Ok(recv) => {
                tokio::spawn(handle_quic_stream_node(ctx.clone(), recv));
            }
            Err(ConnectionError::LocallyClosed) => {
                log::trace!("distributed::server::stream locally closed");
                break;
>>>>>>> 81dd26fd
            }
            Err(_) => {}
        }
    }
    log::info!("Connection from remote {} closed", conn.remote_address());
    Ok(())
}

async fn handle_quic_stream_node<T, E>(
    ctx: distributed::server::ServerCtx<T, E>,
<<<<<<< HEAD
    mut send: SendStream,
    mut recv: RecvStream,
    node_permissions: Arc<NodeEnvPermission>,
=======
    recv: quinn::RecvStream,
>>>>>>> 81dd26fd
) where
    T: ProcessState + ResourceLimiter + DistributedCtx<E> + Send + Sync + 'static,
    E: Environment + 'static,
{
<<<<<<< HEAD
    while let Ok(bytes) = recv.receive().await {
        if let Ok((msg_id, request)) =
            rmp_serde::from_slice::<(u64, distributed::message::Request)>(&bytes)
        {
            distributed::server::handle_message(
                ctx.clone(),
                &mut send,
                msg_id,
                request,
                node_permissions.clone(),
            )
            .await;
=======
    let mut recv_ctx = RecvCtx {
        recv,
        chunks: DashMap::new(),
    };
    log::trace!("distributed::server::handle_quic_stream started");
    while let Ok((msg_id, bytes)) = read_next_stream_message(&mut recv_ctx).await {
        if let Ok(request) = rmp_serde::from_slice::<distributed::message::Request>(&bytes) {
            distributed::server::handle_message(ctx.clone(), msg_id, request).await;
>>>>>>> 81dd26fd
        } else {
            log::debug!("Error deserializing request");
        }
    }
    log::trace!("distributed::server::handle_quic_stream finished");
}

struct Chunk {
    message_id: u64,
    message_size: usize,
    data: Vec<u8>,
}

struct RecvCtx {
    recv: quinn::RecvStream,
    // Map to collect message chunks key: message_id, data: (message_size, data)
    chunks: DashMap<u64, (usize, Vec<u8>)>,
}

async fn read_next_stream_chunk(recv: &mut quinn::RecvStream) -> Result<Chunk> {
    // Read chunk header info
    let mut message_id = [0u8; 8];
    let mut message_size = [0u8; 4];
    let mut chunk_id = [0u8; 8];
    let mut chunk_size = [0u8; 4];
    recv.read_exact(&mut message_id)
        .await
        .map_err(|e| anyhow!("{e} failed to read header message_id"))?;
    recv.read_exact(&mut message_size)
        .await
        .map_err(|e| anyhow!("{e} failed to read header message_size"))?;
    recv.read_exact(&mut chunk_id)
        .await
        .map_err(|e| anyhow!("{e} failed to read header chunk_id"))?;
    recv.read_exact(&mut chunk_size)
        .await
        .map_err(|e| anyhow!("{e} failed to read header chunk_size"))?;
    let message_id = u64::from_le_bytes(message_id);
    let message_size = u32::from_le_bytes(message_size) as usize;
    let chunk_id = u64::from_le_bytes(chunk_id);
    let chunk_size = u32::from_le_bytes(chunk_size) as usize;
    // Read chunk data
    let mut data = vec![0u8; chunk_size];
    recv.read_exact(&mut data)
        .await
        .map_err(|e| anyhow!("{e} failed to read message body"))?;
    log::trace!("read message_id={message_id} chunk_id={chunk_id}");
    Ok(Chunk {
        message_id,
        message_size,
        data,
    })
}

async fn read_next_stream_message(ctx: &mut RecvCtx) -> Result<(u64, Bytes)> {
    loop {
        let new_chunk = read_next_stream_chunk(&mut ctx.recv).await?;
        let message_id = new_chunk.message_id;
        let message_size = new_chunk.message_size;
        if let Some(mut entry) = ctx.chunks.get_mut(&message_id) {
            entry.1.extend(new_chunk.data);
        } else {
            ctx.chunks
                .insert(message_id, (message_size, new_chunk.data));
        };
        let finished = ctx
            .chunks
            .get(&message_id)
            .map(|entry| entry.0 == entry.1.len());
        match finished {
            Some(true) => {
                let (message_id, data) = ctx.chunks.remove(&message_id).unwrap();
                log::trace!("Finished collecting message_id={message_id}");
                return Ok((message_id, Bytes::from(data.1)));
            }
            Some(false) => {
                continue;
            }
            None => unreachable!("Message must exists at all times"),
        }
    }
}<|MERGE_RESOLUTION|>--- conflicted
+++ resolved
@@ -10,44 +10,10 @@
 use wasmtime::ResourceLimiter;
 use x509_parser::{der_parser::oid, oid_registry::asn1_rs::Utf8String, prelude::FromDer};
 
-<<<<<<< HEAD
-use crate::{distributed, CertAttrs, DistributedCtx};
-
-pub struct SendStream {
-    pub stream: quinn::SendStream,
-}
-
-impl SendStream {
-    pub async fn send(&mut self, data: &mut [Bytes]) -> Result<()> {
-        self.stream.write_all_chunks(data).await?;
-        Ok(())
-    }
-}
-
-pub struct RecvStream {
-    pub stream: quinn::RecvStream,
-}
-
-impl RecvStream {
-    pub async fn receive(&mut self) -> Result<Bytes> {
-        let mut size = [0u8; 4];
-        self.stream.read_exact(&mut size).await?;
-        let size = u32::from_le_bytes(size);
-        let mut buffer = vec![0u8; size as usize];
-        self.stream.read_exact(&mut buffer).await?;
-        Ok(buffer.into())
-    }
-
-    pub fn id(&self) -> quinn::StreamId {
-        self.stream.id()
-    }
-}
-=======
 use crate::{
     distributed::{self},
-    DistributedCtx,
+    DistributedCtx, CertAttrs,
 };
->>>>>>> 81dd26fd
 
 #[derive(Clone)]
 pub struct Client {
@@ -228,24 +194,16 @@
         let stream = conn.accept_uni().await;
         log::info!("Stream from remote {} accepted", conn.remote_address());
         match stream {
-<<<<<<< HEAD
-            Ok((s, r)) => {
-                let send = SendStream { stream: s };
-                let recv = RecvStream { stream: r };
+            Ok(recv) => {
                 tokio::spawn(handle_quic_stream_node(
                     ctx.clone(),
-                    send,
                     recv,
                     node_permissions.clone(),
                 ));
-=======
-            Ok(recv) => {
-                tokio::spawn(handle_quic_stream_node(ctx.clone(), recv));
             }
             Err(ConnectionError::LocallyClosed) => {
                 log::trace!("distributed::server::stream locally closed");
                 break;
->>>>>>> 81dd26fd
             }
             Err(_) => {}
         }
@@ -256,31 +214,12 @@
 
 async fn handle_quic_stream_node<T, E>(
     ctx: distributed::server::ServerCtx<T, E>,
-<<<<<<< HEAD
-    mut send: SendStream,
-    mut recv: RecvStream,
+    recv: quinn::RecvStream,
     node_permissions: Arc<NodeEnvPermission>,
-=======
-    recv: quinn::RecvStream,
->>>>>>> 81dd26fd
 ) where
     T: ProcessState + ResourceLimiter + DistributedCtx<E> + Send + Sync + 'static,
     E: Environment + 'static,
 {
-<<<<<<< HEAD
-    while let Ok(bytes) = recv.receive().await {
-        if let Ok((msg_id, request)) =
-            rmp_serde::from_slice::<(u64, distributed::message::Request)>(&bytes)
-        {
-            distributed::server::handle_message(
-                ctx.clone(),
-                &mut send,
-                msg_id,
-                request,
-                node_permissions.clone(),
-            )
-            .await;
-=======
     let mut recv_ctx = RecvCtx {
         recv,
         chunks: DashMap::new(),
@@ -288,8 +227,8 @@
     log::trace!("distributed::server::handle_quic_stream started");
     while let Ok((msg_id, bytes)) = read_next_stream_message(&mut recv_ctx).await {
         if let Ok(request) = rmp_serde::from_slice::<distributed::message::Request>(&bytes) {
-            distributed::server::handle_message(ctx.clone(), msg_id, request).await;
->>>>>>> 81dd26fd
+            distributed::server::handle_message(ctx.clone(), msg_id, request, node_permissions.clone())
+                .await;
         } else {
             log::debug!("Error deserializing request");
         }
