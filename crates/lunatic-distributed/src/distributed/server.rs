--- conflicted
+++ resolved
@@ -28,11 +28,8 @@
     pub modules: Modules<T>,
     pub distributed: DistributedProcessState,
     pub runtime: WasmtimeRuntime,
-<<<<<<< HEAD
     pub node_client: Client,
-=======
     pub allowed_envs: Option<HashSet<u64>>,
->>>>>>> 11335a2c
 }
 
 impl<T: 'static, E: Environment> Clone for ServerCtx<T, E> {
@@ -42,11 +39,8 @@
             modules: self.modules.clone(),
             distributed: self.distributed.clone(),
             runtime: self.runtime.clone(),
-<<<<<<< HEAD
             node_client: self.node_client.clone(),
-=======
             allowed_envs: self.allowed_envs.clone(),
->>>>>>> 11335a2c
         }
     }
 }
