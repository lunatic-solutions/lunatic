--- conflicted
+++ resolved
@@ -15,12 +15,8 @@
 anyhow = "^1.0"
 tokio = { version = "^1.20", features = ["macros", "rt-multi-thread", "net", "time", "io-util"] }
 serde = { version = "^1.0", features = ["derive"] }
-<<<<<<< HEAD
 s2n-quic = { version = "1",  default-features = false, features = ["provider-address-token-default", "provider-tls-rustls"], optional = true}
-wasmtime = "^0.38"
-=======
 wasmtime = "^0.39"
->>>>>>> 7492dcf7
 dashmap = "5.3.4"
 bincode = "^1.3"
 log = "^0.4"
