--- conflicted
+++ resolved
@@ -8,35 +8,18 @@
 license = "Apache-2.0/MIT"
 
 [dependencies]
-<<<<<<< HEAD
-anyhow = "^1.0"
-tokio = { version = "^1.20", features = ["macros", "rt-multi-thread", "net", "time", "io-util"] }
-serde = { version = "^1.0", features = ["derive"] }
-wasmtime = "^2" # managed by root Cargo.toml
-=======
 anyhow = "1.0"
 tokio = { version = "1.20", features = ["macros", "rt-multi-thread", "net", "time", "io-util"] }
 serde = { version = "1.0", features = ["derive"] }
-s2n-quic = { version = "1",  default-features = false, features = ["provider-address-token-default", "provider-tls-rustls"], optional = true}
 wasmtime = "2" # managed by root Cargo.toml
->>>>>>> 7fc03bfb
 dashmap = "5.3.4"
 bincode = "1.3"
 bytes = "1"
 log = "0.4"
 async_cell = "0.2.1"
-<<<<<<< HEAD
-rcgen = { version="^0.10", features=["pem", "x509-parser"] }
-lunatic-process = { version = "^0.10", path = "../lunatic-process" }
-quinn = { version = "^0.9" }
-rustls = { version = "^0.20" }
-rustls-pemfile = { version = "^1.0"}
-futures-util = { version = "^0.3" }
-=======
 rcgen = { version="0.10", features=["pem", "x509-parser"] }
 lunatic-process = { version = "0.12", path = "../lunatic-process" }
-quinn = { version = "0.9", optional = true}
-rustls = { version = "0.20", optional = true }
-rustls-pemfile = { version = "1.0", optional = true }
-futures-util = { version = "0.3", optional = true}
->>>>>>> 7fc03bfb
+quinn = { version = "0.9" }
+rustls = { version = "0.20" }
+rustls-pemfile = { version = "1.0" }
+futures-util = { version = "0.3" }