[package]
name = "lunatic-distributed"
version = "0.12.0"
edition = "2021"
description = "Node to node communication"
homepage = "https://lunatic.solutions"
repository = "https://github.com/lunatic-solutions/lunatic/tree/main/crates"
license = "Apache-2.0/MIT"

<<<<<<< HEAD
# See more keys and their definitions at https://doc.rust-lang.org/cargo/reference/manifest.html

[features]
default = ["quic-quinn"]
tcp = []
quic-s2n = ["dep:s2n-quic"]
quic-quinn = ["dep:quinn", "dep:rustls", "dep:rustls-pemfile"]

[dependencies]
lunatic-process = { workspace = true }

anyhow = { workspace = true }
async_cell = "0.2.1"
bincode = "1.3"
bytes = "1"
dashmap = { workspace = true }
log = { workspace = true }
quinn = { version = "0.9", optional = true }
rcgen = { version = "0.10", features = ["pem", "x509-parser"] }
rustls = { version = "0.20", optional = true }
rustls-pemfile = { workspace = true, optional = true }
s2n-quic = { version = "1", default-features = false, features = [
  "provider-address-token-default",
  "provider-tls-rustls",
], optional = true }
serde = { workspace = true, features = ["derive"] }
tokio = { workspace = true, features = ["io-util", "rt", "sync", "time"] }
wasmtime = { workspace = true }
=======
[dependencies]
anyhow = "1.0"
tokio = { version = "1.20", features = ["macros", "rt-multi-thread", "net", "time", "io-util"] }
serde = { version = "1.0", features = ["derive"] }
wasmtime = "2" # managed by root Cargo.toml
dashmap = "5.3.4"
bincode = "1.3"
bytes = "1"
log = "0.4"
async_cell = "0.2.1"
rcgen = { version="0.10", features=["pem", "x509-parser"] }
lunatic-process = { version = "0.12", path = "../lunatic-process" }
quinn = { version = "0.9" }
rustls = { version = "0.20" }
rustls-pemfile = { version = "1.0" }
futures-util = { version = "0.3" }
>>>>>>> a95b652a
<|MERGE_RESOLUTION|>--- conflicted
+++ resolved
@@ -7,14 +7,7 @@
 repository = "https://github.com/lunatic-solutions/lunatic/tree/main/crates"
 license = "Apache-2.0/MIT"
 
-<<<<<<< HEAD
 # See more keys and their definitions at https://doc.rust-lang.org/cargo/reference/manifest.html
-
-[features]
-default = ["quic-quinn"]
-tcp = []
-quic-s2n = ["dep:s2n-quic"]
-quic-quinn = ["dep:quinn", "dep:rustls", "dep:rustls-pemfile"]
 
 [dependencies]
 lunatic-process = { workspace = true }
@@ -25,32 +18,10 @@
 bytes = "1"
 dashmap = { workspace = true }
 log = { workspace = true }
-quinn = { version = "0.9", optional = true }
+quinn = { version = "0.9" }
 rcgen = { version = "0.10", features = ["pem", "x509-parser"] }
-rustls = { version = "0.20", optional = true }
-rustls-pemfile = { workspace = true, optional = true }
-s2n-quic = { version = "1", default-features = false, features = [
-  "provider-address-token-default",
-  "provider-tls-rustls",
-], optional = true }
+rustls = { version = "0.20" }
+rustls-pemfile = { workspace = true }
 serde = { workspace = true, features = ["derive"] }
 tokio = { workspace = true, features = ["io-util", "rt", "sync", "time"] }
-wasmtime = { workspace = true }
-=======
-[dependencies]
-anyhow = "1.0"
-tokio = { version = "1.20", features = ["macros", "rt-multi-thread", "net", "time", "io-util"] }
-serde = { version = "1.0", features = ["derive"] }
-wasmtime = "2" # managed by root Cargo.toml
-dashmap = "5.3.4"
-bincode = "1.3"
-bytes = "1"
-log = "0.4"
-async_cell = "0.2.1"
-rcgen = { version="0.10", features=["pem", "x509-parser"] }
-lunatic-process = { version = "0.12", path = "../lunatic-process" }
-quinn = { version = "0.9" }
-rustls = { version = "0.20" }
-rustls-pemfile = { version = "1.0" }
-futures-util = { version = "0.3" }
->>>>>>> a95b652a
+wasmtime = { workspace = true }