--- conflicted
+++ resolved
@@ -12,16 +12,8 @@
 
 [dependencies]
 anyhow = "^1.0"
-<<<<<<< HEAD
-wasmtime = "^0.37"
-tokio = { version = "^1.14", features = ["macros", "rt-multi-thread", "sync", "net", "time", "io-util"] }
-hash-map-id = { version = "^0.9", path = "../hash-map-id" }
-lunatic-common-api = { version = "^0.9", path = "../lunatic-common-api" }
-lunatic-error-api = { version = "^0.9", path = "../lunatic-error-api" }
-=======
 wasmtime = "^0.38"
 tokio = { version = "^1.20", features = ["macros", "rt-multi-thread", "sync", "net", "time", "io-util"] }
 hash-map-id = { version = "^0.10", path = "../hash-map-id" }
 lunatic-common-api = { version = "^0.10", path = "../lunatic-common-api" }
-lunatic-error-api = { version = "^0.10", path = "../lunatic-error-api" }
->>>>>>> c37e43db
+lunatic-error-api = { version = "^0.10", path = "../lunatic-error-api" }