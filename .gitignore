/target
.DS_Store
.vscode
.idea
debug.log
<<<<<<< HEAD
notes-*.md
=======
publish.sh
>>>>>>> be754284
<|MERGE_RESOLUTION|>--- conflicted
+++ resolved
@@ -3,8 +3,5 @@
 .vscode
 .idea
 debug.log
-<<<<<<< HEAD
 notes-*.md
-=======
-publish.sh
->>>>>>> be754284
+publish.sh