--- conflicted
+++ resolved
@@ -2,65 +2,5 @@
 
 use criterion::{criterion_group, criterion_main};
 
-<<<<<<< HEAD
-        b.iter(move || {
-            let store = wasmtime::Store::new(&engine);
-            let linker = wasmtime::Linker::new(&store);
-            let _instance = linker.instantiate(&module);
-            store
-        });
-    });
-
-    #[cfg(feature = "vm-wasmer")]
-    c.bench_function("wasmer instance creation", |b| {
-        let store = wasmer::Store::default();
-        let wasm = include_bytes!("start.wasm");
-        let module = wasmer::Module::new(&store, &wasm).unwrap();
-        let import_object = wasmer::imports! {};
-
-        b.iter(move || wasmer::Instance::new(&module, &import_object).unwrap());
-    });
-
-    c.bench_function("spawn thread", |b| {
-        b.iter(move || {
-            std::thread::spawn(|| 1 + 3);
-        });
-    });
-
-    #[cfg(feature = "vm-wasmtime")]
-    c.bench_function("wasmtime lunatic instance creation", |b| {
-        let wasm = include_bytes!("start.wasm");
-        let module = LunaticModule::new(wasm.as_ref().into(), Runtime::Wasmtime).unwrap();
-
-        b.iter(move || {
-            let mut linker =
-                WasmtimeLunaticLinker::new(module.clone(), 0, MemoryChoice::New(None)).unwrap();
-            linker.add_api::<DefaultApi>(DefaultApi::new(None, module.clone()));
-            criterion::black_box(linker.instance().unwrap())
-        });
-    });
-
-    #[cfg(feature = "vm-wasmtime")]
-    c.bench_function("wasmtime lunatic multithreaded instance creation", |b| {
-        use rayon::prelude::*;
-        let wasm = include_bytes!("start.wasm");
-        let module = LunaticModule::new(wasm.as_ref().into(), Runtime::Wasmtime).unwrap();
-
-        b.iter_custom(move |iters| {
-            let start = std::time::Instant::now();
-            (0..iters).into_par_iter().for_each(|_i| {
-                let mut linker =
-                    WasmtimeLunaticLinker::new(module.clone(), 0, MemoryChoice::New(None)).unwrap();
-                linker.add_api::<DefaultApi>(DefaultApi::new(None, module.clone()));
-                criterion::black_box(linker.instance().unwrap());
-            });
-            start.elapsed()
-        });
-    });
-}
-
-criterion_group!(benches, lunatic_bench);
-=======
 criterion_group!(benches, instance_creation::instance_creation);
->>>>>>> 1574da3b
 criterion_main!(benches);