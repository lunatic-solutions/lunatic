--- conflicted
+++ resolved
@@ -125,11 +125,8 @@
             modules: Modules::<DefaultProcessState>::default(),
             distributed: dist.clone(),
             runtime: runtime.clone(),
-<<<<<<< HEAD
             node_client: distributed_client.clone(),
-=======
             allowed_envs,
->>>>>>> 11335a2c
         },
         socket,
         reg.root_cert,
