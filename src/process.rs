--- conflicted
+++ resolved
@@ -7,18 +7,23 @@
 use async_std::channel::{unbounded, Receiver, Sender};
 use async_std::task::JoinHandle;
 
+use serde::{Deserialize, Serialize};
 use uuid::Uuid;
 
 use crate::{mailbox::MessageMailbox, message::Message};
 
 // TODO: Consider switching to different type id, maybe a custom or uuid v1?
-#[derive(Debug, PartialEq, Hash, Clone, Copy)]
+#[derive(Debug, PartialEq, Hash, Clone, Copy, Serialize, Deserialize)]
 pub struct ProcessId(Uuid);
 
 impl ProcessId {
     #[allow(clippy::new_without_default)]
     pub fn new() -> Self {
         ProcessId(Uuid::new_v4())
+    }
+
+    pub fn nil() -> Self {
+        ProcessId(Uuid::nil())
     }
 
     pub fn as_u128(&self) -> u128 {
@@ -251,15 +256,9 @@
 /// ## Example:
 ///
 /// ```no_run
-<<<<<<< HEAD
-/// let _proc = lunatic_runtime::spawn(|mailbox| async move {
+/// let _proc = lunatic_runtime::spawn(|_, mailbox| async move {
 ///     // Wait on a message
 ///     mailbox.pop().await;
-=======
-/// let _proc = lunatic_runtime::spawn(|_this, mailbox| async move {
-///     // Wait on a message with the tag `27`.
-///     mailbox.pop(Some(&[27])).await;
->>>>>>> 7533cc9a
 ///     Ok(())
 /// });
 /// ```
